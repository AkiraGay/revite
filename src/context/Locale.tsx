--- conflicted
+++ resolved
@@ -118,14 +118,10 @@
     const [defns, setDefinition] = useState<Record<string, unknown>>(definition);
     const lang = Languages[locale];
 
-<<<<<<< HEAD
-    // TOOD: clean this up and use the built in Intl API
-    function transformLanguage(obj: { [key: string]: any }) {
-=======
+    // TODO: clean this up and use the built in Intl API
     function transformLanguage(source: { [key: string]: any }) {
         const obj = defaultsDeep(source, definition);
 
->>>>>>> b19479f1
         const dayjs = obj.dayjs;
         const defaults = dayjs.defaults;
 
@@ -152,17 +148,7 @@
             const defn = transformLanguage(definition);
             setDefinition(defn);
             dayjs.locale("en");
-<<<<<<< HEAD
-            dayjs.updateLocale('en', { calendar: definition.dayjs });
-            return;
-        }
-
-        if (lang.i18n === "hardcore") {
-            // eslint-disable-next-line @typescript-eslint/no-explicit-any
-            setDefinition({});
-=======
             dayjs.updateLocale('en', { calendar: defn.dayjs });
->>>>>>> b19479f1
             return;
         }
 
