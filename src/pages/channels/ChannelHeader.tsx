<<<<<<< HEAD
import { At, Hash, Menu, ChevronLeft } from "@styled-icons/boxicons-regular";
=======
import { At, Hash } from "@styled-icons/boxicons-regular";
>>>>>>> c31bcd02
import { Notepad, Group } from "@styled-icons/boxicons-solid";
import { observer } from "mobx-react-lite";
import { Channel } from "revolt.js/dist/maps/Channels";
import { User } from "revolt.js/dist/maps/Users";
import styled, { css } from "styled-components";

import { isTouchscreenDevice } from "../../lib/isTouchscreenDevice";

import { useApplicationState } from "../../mobx/State";
import { SIDEBAR_MEMBERS } from "../../mobx/stores/Layout";

import { useIntermediate } from "../../context/intermediate/Intermediate";
import { getChannelName } from "../../context/revoltjs/util";

import { useStatusColour } from "../../components/common/user/UserIcon";
import UserStatus from "../../components/common/user/UserStatus";
import Header, { HamburgerAction } from "../../components/ui/Header";

import Markdown from "../../components/markdown/Markdown";
import HeaderActions from "./actions/HeaderActions";

export interface ChannelHeaderProps {
    channel: Channel;
    toggleSidebar?: () => void;
    toggleChannelSidebar?: () => void;
}

const Info = styled.div`
    flex-grow: 1;
    min-width: 0;
    overflow: hidden;
    white-space: nowrap;

    display: flex;
    gap: 8px;
    align-items: center;

    * {
        display: inline-block;
    }

    .divider {
        height: 20px;
        margin: 0 5px;
        padding-left: 1px;
        background-color: var(--tertiary-background);
    }

    .status {
        width: 10px;
        height: 10px;
        display: inline-block;
        margin-inline-end: 6px;
        border-radius: var(--border-radius-half);
    }

    .desc {
        cursor: pointer;
        margin-top: 2px;
        font-size: 0.8em;
        font-weight: 400;
        color: var(--secondary-foreground);

        > * {
            pointer-events: none;
        }
    }
`;

const IconContainer = styled.div`
    display: flex;
    align-items: center;
    cursor: pointer;
    color: var(--secondary-foreground);
    margin-right: 5px;

    > svg {
        margin-right: -5px;
    }

    ${!isTouchscreenDevice &&
    css`
        &:hover {
            color: var(--foreground);
        }
    `}
`;

<<<<<<< HEAD
export default observer(
    ({ channel, toggleSidebar, toggleChannelSidebar }: ChannelHeaderProps) => {
        const { openScreen } = useIntermediate();

        const name = getChannelName(channel);
        let icon, recipient: User | undefined;
        switch (channel.channel_type) {
            case "SavedMessages":
                icon = <Notepad size={24} />;
                break;
            case "DirectMessage":
                icon = <At size={24} />;
                recipient = channel.recipient;
                break;
            case "Group":
                icon = <Group size={24} />;
                break;
            case "TextChannel":
                icon = <Hash size={24} />;
                break;
        }

        return (
            <Header placement="primary">
                <HamburgerAction />
                <IconContainer onClick={toggleChannelSidebar}>
                    {/*isTouchscreenDevice && <ChevronLeft size={18} /> FIXME: requires mobx merge */}
                    {icon}
                </IconContainer>
                <Info>
                    <span className="name">{name}</span>
                    {isTouchscreenDevice &&
                        channel.channel_type === "DirectMessage" && (
                            <>
                                <div className="divider" />
                                <span className="desc">
                                    <div
                                        className="status"
                                        style={{
                                            backgroundColor:
                                                useStatusColour(recipient),
                                        }}
                                    />
                                    <UserStatus user={recipient} />
                                </span>
                            </>
                        )}
                    {!isTouchscreenDevice &&
                        (channel.channel_type === "Group" ||
                            channel.channel_type === "TextChannel") &&
                        channel.description && (
                            <>
                                <div className="divider" />
                                <span
                                    className="desc"
                                    onClick={() =>
                                        openScreen({
                                            id: "channel_info",
                                            channel,
                                        })
                                    }>
                                    <Markdown
                                        content={
                                            channel.description.split(
                                                "\n",
                                            )[0] ?? ""
                                        }
                                        disallowBigEmoji
                                    />
                                </span>
                            </>
                        )}
                </Info>
                <HeaderActions
                    channel={channel}
                    toggleSidebar={toggleSidebar}
                />
            </Header>
        );
    },
);
=======
export default observer(({ channel }: ChannelHeaderProps) => {
    const layout = useApplicationState().layout;
    const { openScreen } = useIntermediate();

    const name = getChannelName(channel);
    let icon, recipient: User | undefined;
    switch (channel.channel_type) {
        case "SavedMessages":
            icon = <Notepad size={24} />;
            break;
        case "DirectMessage":
            icon = <At size={24} />;
            recipient = channel.recipient;
            break;
        case "Group":
            icon = <Group size={24} />;
            break;
        case "TextChannel":
            icon = <Hash size={24} />;
            break;
    }

    return (
        <Header placement="primary">
            <HamburgerAction />
            <IconConainer
                onClick={() =>
                    layout.toggleSectionState(SIDEBAR_MEMBERS, true)
                }>
                {icon}
            </IconConainer>
            <Info>
                <span className="name">{name}</span>
                {isTouchscreenDevice &&
                    channel.channel_type === "DirectMessage" && (
                        <>
                            <div className="divider" />
                            <span className="desc">
                                <div
                                    className="status"
                                    style={{
                                        backgroundColor:
                                            useStatusColour(recipient),
                                    }}
                                />
                                <UserStatus user={recipient} />
                            </span>
                        </>
                    )}
                {!isTouchscreenDevice &&
                    (channel.channel_type === "Group" ||
                        channel.channel_type === "TextChannel") &&
                    channel.description && (
                        <>
                            <div className="divider" />
                            <span
                                className="desc"
                                onClick={() =>
                                    openScreen({
                                        id: "channel_info",
                                        channel,
                                    })
                                }>
                                <Markdown
                                    content={
                                        channel.description.split("\n")[0] ?? ""
                                    }
                                    disallowBigEmoji
                                />
                            </span>
                        </>
                    )}
            </Info>
            <HeaderActions channel={channel} />
        </Header>
    );
});
>>>>>>> c31bcd02
<|MERGE_RESOLUTION|>--- conflicted
+++ resolved
@@ -1,8 +1,4 @@
-<<<<<<< HEAD
-import { At, Hash, Menu, ChevronLeft } from "@styled-icons/boxicons-regular";
-=======
 import { At, Hash } from "@styled-icons/boxicons-regular";
->>>>>>> c31bcd02
 import { Notepad, Group } from "@styled-icons/boxicons-solid";
 import { observer } from "mobx-react-lite";
 import { Channel } from "revolt.js/dist/maps/Channels";
@@ -72,7 +68,7 @@
     }
 `;
 
-const IconContainer = styled.div`
+const IconConainer = styled.div`
     display: flex;
     align-items: center;
     cursor: pointer;
@@ -91,92 +87,9 @@
     `}
 `;
 
-<<<<<<< HEAD
-export default observer(
-    ({ channel, toggleSidebar, toggleChannelSidebar }: ChannelHeaderProps) => {
-        const { openScreen } = useIntermediate();
-
-        const name = getChannelName(channel);
-        let icon, recipient: User | undefined;
-        switch (channel.channel_type) {
-            case "SavedMessages":
-                icon = <Notepad size={24} />;
-                break;
-            case "DirectMessage":
-                icon = <At size={24} />;
-                recipient = channel.recipient;
-                break;
-            case "Group":
-                icon = <Group size={24} />;
-                break;
-            case "TextChannel":
-                icon = <Hash size={24} />;
-                break;
-        }
-
-        return (
-            <Header placement="primary">
-                <HamburgerAction />
-                <IconContainer onClick={toggleChannelSidebar}>
-                    {/*isTouchscreenDevice && <ChevronLeft size={18} /> FIXME: requires mobx merge */}
-                    {icon}
-                </IconContainer>
-                <Info>
-                    <span className="name">{name}</span>
-                    {isTouchscreenDevice &&
-                        channel.channel_type === "DirectMessage" && (
-                            <>
-                                <div className="divider" />
-                                <span className="desc">
-                                    <div
-                                        className="status"
-                                        style={{
-                                            backgroundColor:
-                                                useStatusColour(recipient),
-                                        }}
-                                    />
-                                    <UserStatus user={recipient} />
-                                </span>
-                            </>
-                        )}
-                    {!isTouchscreenDevice &&
-                        (channel.channel_type === "Group" ||
-                            channel.channel_type === "TextChannel") &&
-                        channel.description && (
-                            <>
-                                <div className="divider" />
-                                <span
-                                    className="desc"
-                                    onClick={() =>
-                                        openScreen({
-                                            id: "channel_info",
-                                            channel,
-                                        })
-                                    }>
-                                    <Markdown
-                                        content={
-                                            channel.description.split(
-                                                "\n",
-                                            )[0] ?? ""
-                                        }
-                                        disallowBigEmoji
-                                    />
-                                </span>
-                            </>
-                        )}
-                </Info>
-                <HeaderActions
-                    channel={channel}
-                    toggleSidebar={toggleSidebar}
-                />
-            </Header>
-        );
-    },
-);
-=======
 export default observer(({ channel }: ChannelHeaderProps) => {
+    const { openScreen } = useIntermediate();
     const layout = useApplicationState().layout;
-    const { openScreen } = useIntermediate();
 
     const name = getChannelName(channel);
     let icon, recipient: User | undefined;
@@ -203,6 +116,7 @@
                 onClick={() =>
                     layout.toggleSectionState(SIDEBAR_MEMBERS, true)
                 }>
+                {/*isTouchscreenDevice && <ChevronLeft size={18} /> FIXME: requires mobx merge */}
                 {icon}
             </IconConainer>
             <Info>
@@ -250,5 +164,4 @@
             <HeaderActions channel={channel} />
         </Header>
     );
-});
->>>>>>> c31bcd02
+});