import { Money } from "@styled-icons/boxicons-regular";
import {
    Home as HomeIcon,
    PlusCircle,
    Compass,
    Megaphone,
    Group,
    Cog,
    RightArrowCircle,
} from "@styled-icons/boxicons-solid";
import { Link } from "react-router-dom";
import styled, { css } from "styled-components";

import styles from "./Home.module.scss";
import "./snow.scss";
import { Text } from "preact-i18n";
<<<<<<< HEAD
import { useContext, useMemo, useState } from "preact/hooks";
=======
import { useContext } from "preact/hooks";
>>>>>>> c31bcd02

import { isTouchscreenDevice } from "../../lib/isTouchscreenDevice";

import { useApplicationState } from "../../mobx/State";
import { SIDEBAR_CHANNELS } from "../../mobx/stores/Layout";

import { AppContext } from "../../context/revoltjs/RevoltClient";

import wideSVG from "../../../public/assets/wide.svg";
import Emoji from "../../components/common/Emoji";
import Tooltip from "../../components/common/Tooltip";
import Header from "../../components/ui/Header";
import CategoryButton from "../../components/ui/fluent/CategoryButton";

const IconConainer = styled.div`
    cursor: pointer;
    color: var(--secondary-foreground);

    ${!isTouchscreenDevice &&
    css`
        &:hover {
            color: var(--foreground);
        }
    `}
`;

const Overlay = styled.div`
    display: grid;
    height: 100%;

    > * {
        grid-area: 1 / 1;
    }

    .content {
        z-index: 1;
    }
`;

export default function Home() {
    const client = useContext(AppContext);
    const layout = useApplicationState().layout;

    const toggleChannelSidebar = () => {
        if (isTouchscreenDevice) {
            return;
        }

        layout.toggleSectionState(SIDEBAR_CHANNELS, true);
    };

    const snowflakes = useMemo(() => {
        const flakes = [];

        // Disable outside of December
        if (new Date().getMonth() !== 11) return [];

        for (let i = 0; i < 15; i++) {
            flakes.push("❄️");
            flakes.push("❄");
        }

        for (let i = 0; i < 2; i++) {
            flakes.push("🎄");
            flakes.push("☃️");
            flakes.push("⛄");
        }

        return flakes;
    }, []);

    return (
        <div className={styles.home}>
            <Overlay>
                <div class="snowfall">
                    {snowflakes.map((emoji, index) => (
                        <div key={index} class="snowflake">
                            {emoji}
                        </div>
                    ))}
                </div>
                <div className="content">
                    <Header placement="primary">
                        <IconConainer onClick={toggleChannelSidebar}>
                            <HomeIcon size={24} />
                        </IconConainer>
                        <Text id="app.navigation.tabs.home" />
                    </Header>
                    <div className={styles.homeScreen}>
                        <h3>
                            <Text id="app.special.modals.onboarding.welcome" />
                            <br />
                            <img src={wideSVG} />
                        </h3>
                        <div className={styles.actions}>
                            <Link to="/settings">
                                <CategoryButton
                                    action="chevron"
                                    icon={<PlusCircle size={32} />}
                                    description={
                                        "Invite all of your friends, some cool bots, and throw a big party."
                                    }>
                                    Create a group
                                </CategoryButton>
                            </Link>
                            <a
                                href="https://revolt.social"
                                target="_blank"
                                rel="noreferrer">
                                <CategoryButton
                                    action="external"
                                    icon={<Compass size={32} />}
                                    description={
                                        "Find a community based on your hobbies or interests."
                                    }>
                                    Join a community
                                </CategoryButton>
                            </a>

                            {client.servers.get(
                                "01F7ZSBSFHQ8TA81725KQCSDDP",
                            ) ? (
                                <Link to="/server/01F7ZSBSFHQ8TA81725KQCSDDP">
                                    <CategoryButton
                                        action="chevron"
                                        icon={<RightArrowCircle size={32} />}
                                        description={
                                            "You can report issues and discuss improvements with us directly here."
                                        }>
                                        <Text id="app.home.goto-testers" />
                                    </CategoryButton>
                                </Link>
                            ) : (
                                <Link to="/invite/Testers">
                                    <CategoryButton
                                        action="chevron"
                                        icon={<Group size={32} />}
                                        description={
                                            "You can report issues and discuss improvements with us directly here."
                                        }>
                                        <Text id="app.home.join-testers" />
                                    </CategoryButton>
                                </Link>
                            )}

                            <Link to="/settings/feedback">
                                <CategoryButton
                                    action="chevron"
                                    icon={<Megaphone size={32} />}
                                    description={
                                        "Let us know how we can improve our app by giving us feedback."
                                    }>
                                    <Text id="app.home.feedback" />
                                </CategoryButton>
                            </Link>
                            <a
                                href="https://insrt.uk/donate"
                                target="_blank"
                                rel="noreferrer">
                                <CategoryButton
                                    action="external"
                                    icon={<Money size={32} />}>
                                    <Text id="app.home.donate" />
                                </CategoryButton>
                            </a>

                            <Tooltip
                                content={
                                    <Text id="app.home.settings-tooltip" />
                                }>
                                <Link to="/settings">
                                    <CategoryButton
                                        action="chevron"
                                        icon={<Cog size={32} />}>
                                        <Text id="app.home.settings" />
                                    </CategoryButton>
                                </Link>
                            </Tooltip>
                        </div>
                        <Link to="/settings/appearance">
                            <a>Turn off homescreen effects</a>
                        </Link>
                    </div>
                </div>
            </Overlay>{" "}
        </div>
    );
}<|MERGE_RESOLUTION|>--- conflicted
+++ resolved
@@ -14,11 +14,7 @@
 import styles from "./Home.module.scss";
 import "./snow.scss";
 import { Text } from "preact-i18n";
-<<<<<<< HEAD
-import { useContext, useMemo, useState } from "preact/hooks";
-=======
-import { useContext } from "preact/hooks";
->>>>>>> c31bcd02
+import { useContext, useMemo } from "preact/hooks";
 
 import { isTouchscreenDevice } from "../../lib/isTouchscreenDevice";
 
@@ -28,7 +24,6 @@
 import { AppContext } from "../../context/revoltjs/RevoltClient";
 
 import wideSVG from "../../../public/assets/wide.svg";
-import Emoji from "../../components/common/Emoji";
 import Tooltip from "../../components/common/Tooltip";
 import Header from "../../components/ui/Header";
 import CategoryButton from "../../components/ui/fluent/CategoryButton";
