import { Plus, Check } from "@styled-icons/boxicons-regular";
import {
    Star,
    BarChartAlt2,
    Brush,
    Bookmark,
} from "@styled-icons/boxicons-solid";
import styled from "styled-components";

import { useEffect, useState } from "preact/hooks";

import { useApplicationState } from "../../../mobx/State";

import { Theme, generateVariables } from "../../../context/Theme";

import InputBox from "../../../components/ui/InputBox";
import Tip from "../../../components/ui/Tip";
import previewPath from "../assets/preview.svg";

import { GIT_REVISION } from "../../../revision";

export const fetchManifest = (): Promise<Manifest> =>
    fetch(`${import.meta.env.VITE_THEMES_URL}/manifest.json`).then((res) =>
        res.json(),
    );

export const fetchTheme = (slug: string): Promise<Theme> =>
    fetch(`${import.meta.env.VITE_THEMES_URL}/theme_${slug}.json`).then((res) =>
        res.json(),
    );

export interface ThemeMetadata {
    name: string;
    creator: string;
    commit?: string;
    description: string;
}

export type Manifest = {
    generated: string;
    themes: Record<string, ThemeMetadata>;
};

// TODO: ability to preview / display the settings set like in the appearance pane
const ThemeInfo = styled.article`
    display: flex;
    flex-direction: column;
    gap: 10px;
    padding: 1rem;
    border-radius: var(--border-radius);
    background: var(--secondary-background);

    &[data-loaded] {
        .preview {
            opacity: 1;
        }
    }

    .preview {
        grid-area: preview;
        aspect-ratio: 323 / 202;

        background-color: var(--secondary-background);
        border-radius: calc(var(--border-radius) / 2);

        // prep style for later
        outline: 3px solid transparent;

        // hide random svg parts, crop border on firefox
        overflow: hidden;

        // hide until loaded
        opacity: 0;

        // style button
        border: 0;
        margin: 0;
        padding: 0;

        transition: 0.25s opacity, 0.25s outline;

        > * {
            grid-area: 1 / 1;
        }

        svg {
            height: 100%;
            width: 100%;
            object-fit: contain;
        }

        &:hover,
        &:active,
        &:focus-visible {
            outline: 3px solid var(--tertiary-background);
        }
    }

    .name {
        margin-top: 5px !important;
        grid-area: name;
        margin: 0;
    }

    .creator {
        grid-area: creator;
        justify-self: end;
        font-size: 0.75rem;
    }

    .description {
        margin-bottom: 5px;
        grid-area: desc;
    }

    .previewBox {
        position: relative;
        height: 100%;
        width: 100%;

        .hover {
            opacity: 0;
            font-family: var(--font), sans-serif;
            font-variant-ligatures: var(--ligatures);
            font-weight: 600;
            display: flex;
            align-items: center;
            justify-content: center;
            color: white;
            height: 100%;
            width: 100%;
            z-index: 10;
            position: absolute;
            background: rgba(0, 0, 0, 0.5);
            cursor: pointer;
            transition: opacity 0.2s ease-in-out;

            &:hover {
                opacity: 1;
            }
        }

        > svg {
            height: 100%;
        }
    }
`;

const ThemeList = styled.div`
    display: grid;
    grid-template-columns: repeat(auto-fill, minmax(200px, 1fr));
    gap: 1rem;
`;

const Banner = styled.div`
    display: flex;
    flex-direction: column;
`;

const Category = styled.div`
    display: flex;
    gap: 8px;
    align-items: center;

    .title {
        display: flex;
        align-items: center;
        gap: 8px;
        flex-grow: 1;
    }

    .view {
        font-size: 12px;
    }
`;

const ActiveTheme = styled.div`
    display: flex;
    flex-direction: column;
    background: var(--secondary-background);
    padding: 0;
    border-radius: var(--border-radius);
    gap: 8px;
    overflow: hidden;

    .active-indicator {
        display: flex;
        gap: 6px;
        align-items: center;
        background: var(--accent);
        width: 100%;
        padding: 5px 10px;
        font-size: 13px;
        font-weight: 400;
        color: white;
    }
    .title {
        font-size: 1.2rem;
        font-weight: 600;
    }

    .author {
        font-size: 12px;
        margin-bottom: 5px;
    }

    .theme {
        width: 124px;
        height: 80px;
        background: var(--tertiary-background);
        border-radius: 4px;
    }

    .container {
        display: flex;
        gap: 16px;
        padding: 10px 16px 16px;
    }
`;

const ThemedSVG = styled.svg<{ theme: Theme }>`
    ${(props) => props.theme && generateVariables(props.theme)}
`;

type ThemePreviewProps = Omit<JSX.HTMLAttributes<SVGSVGElement>, "as"> & {
    slug?: string;
    theme?: Theme;
    onThemeLoaded?: (theme: Theme) => void;
};

const ThemePreview = ({ theme, ...props }: ThemePreviewProps) => {
    return (
        <ThemedSVG
            {...props}
            theme={theme}
            width="323"
            height="202"
            aria-hidden="true"
            data-loaded={!!theme}>
            <use href={`${previewPath}#preview`} width="100%" height="100%" />
        </ThemedSVG>
    );
};

const ThemeShopRoot = styled.div`
    display: grid;
    gap: 1rem;

    h5 {
        margin-bottom: 0;
    }
`;

export function ThemeShop() {
    // setThemeList is for adding more / lazy loading in the future
    const [themeList, setThemeList] = useState<
        [string, ThemeMetadata][] | null
    >(null);
    const [themeData, setThemeData] = useState<Record<string, Theme>>({});

    const themes = useApplicationState().settings.theme;

    async function fetchThemeList() {
        const manifest = await fetchManifest();
        setThemeList(
            Object.entries(manifest.themes).filter((x) =>
                x[1].commit ? x[1].commit === GIT_REVISION : true,
            ),
        );
    }

    async function getTheme(slug: string) {
        const theme = await fetchTheme(slug);
        setThemeData((data) => ({ ...data, [slug]: theme }));
    }

    useEffect(() => {
        fetchThemeList();
    }, []);

    useEffect(() => {
        themeList?.forEach(([slug]) => {
            getTheme(slug);
        });
    }, [themeList]);

    return (
        <ThemeShopRoot>
            <h5>
                Browse hundreds of themes, created and curated by the community.
            </h5>
            {/*<LoadFail>
                <h5>
                    Oops! Couldn't load the theme shop. Make sure you're
                    connected to the internet and try again.
                </h5>
            </LoadFail>*/}
            <Tip warning hideSeparator>
                The Theme Shop is currently under construction.
            </Tip>
            <hr />
            {/* FIXME INTEGRATE WITH MOBX */}
            {/*<ActiveTheme>
                <div class="active-indicator">
                    <Check size="16" />
                    Currently active
                </div>
                <div class="container">
                    <div class="theme">theme svg goes here</div>
                    <div class="info">
                        <div class="title">Theme Title</div>
                        <div class="author">by Author</div>
                        <h5>This is a theme description.</h5>
                    </div>
                </div>
            </ActiveTheme>
            <InputBox placeholder="Search themes..." contrast />
            <Category>
                <div class="title">
                    <Bookmark size={16} />
                    Saved
                </div>
                <a class="view">Manage installed</a>
            </Category>

            <Category>
                <div class="title">
                    <Star size={16} />
                    New this week
                </div>
                <a class="view">View all</a>
            </Category>

            <Category>
                <div class="title">
                    <Brush size={16} />
                    Default themes
                </div>
                <a class="view">View all</a>
            </Category>

            <Category>
                <div class="title">
                    <BarChartAlt2 size={16} />
                    Highest rated
                </div>
                <a class="view">View all</a>
            </Category>*/}

            <ThemeList>
                {themeList?.map(([slug, theme]) => (
                    <ThemeInfo
                        key={slug}
                        data-loaded={Reflect.has(themeData, slug)}>
                        <button
                            class="preview"
                            onClick={() => {
<<<<<<< HEAD
                                dispatch({
                                    type: "THEMES_SET_THEME",
                                    theme: {
                                        slug,
                                        meta: theme,
                                        theme: themeData[slug],
                                    },
                                });

                                dispatch({
                                    type: "SETTINGS_SET_THEME",
                                    theme: { base: slug },
                                });
=======
                                themes.hydrate(themeData[slug], true);
>>>>>>> c31bcd02
                            }}>
                            <div class="previewBox">
                                <div class="hover">Use theme</div>
                                <ThemePreview
                                    slug={slug}
                                    theme={themeData[slug]}
                                />
                            </div>
                        </button>
                        <h1 class="name">{theme.name}</h1>
                        {/* Maybe id's of the users should be included as well / instead? */}
                        <div class="creator">by {theme.creator}</div>
                        <h5 class="description">{theme.description}</h5>
                    </ThemeInfo>
                ))}
            </ThemeList>
        </ThemeShopRoot>
    );
}<|MERGE_RESOLUTION|>--- conflicted
+++ resolved
@@ -1,10 +1,3 @@
-import { Plus, Check } from "@styled-icons/boxicons-regular";
-import {
-    Star,
-    BarChartAlt2,
-    Brush,
-    Bookmark,
-} from "@styled-icons/boxicons-solid";
 import styled from "styled-components";
 
 import { useEffect, useState } from "preact/hooks";
@@ -13,7 +6,6 @@
 
 import { Theme, generateVariables } from "../../../context/Theme";
 
-import InputBox from "../../../components/ui/InputBox";
 import Tip from "../../../components/ui/Tip";
 import previewPath from "../assets/preview.svg";
 
@@ -354,25 +346,9 @@
                         data-loaded={Reflect.has(themeData, slug)}>
                         <button
                             class="preview"
-                            onClick={() => {
-<<<<<<< HEAD
-                                dispatch({
-                                    type: "THEMES_SET_THEME",
-                                    theme: {
-                                        slug,
-                                        meta: theme,
-                                        theme: themeData[slug],
-                                    },
-                                });
-
-                                dispatch({
-                                    type: "SETTINGS_SET_THEME",
-                                    theme: { base: slug },
-                                });
-=======
-                                themes.hydrate(themeData[slug], true);
->>>>>>> c31bcd02
-                            }}>
+                            onClick={() =>
+                                themes.hydrate(themeData[slug], true)
+                            }>
                             <div class="previewBox">
                                 <div class="hover">Use theme</div>
                                 <ThemePreview
